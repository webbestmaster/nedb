--- conflicted
+++ resolved
@@ -456,13 +456,7 @@
       if (docs.length === 1) {
         return cb();
       } else {
-<<<<<<< HEAD
-        return self._insert(model.modify(query, updateQuery), function (err) {
-=======
-        // The upserted document is the query (since for now queries have the same structure as
-        // documents), modified by the updateQuery
         return self._insert(model.modify(query, updateQuery), function (err, newDoc) {
->>>>>>> a4d98a7f
           if (err) { return callback(err); }
           return callback(null, 1, newDoc);
         });
